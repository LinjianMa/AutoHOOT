--- conflicted
+++ resolved
@@ -1,9 +1,6 @@
 import backend as T
 import numpy as np
-<<<<<<< HEAD
-=======
 import quimb.tensor as qtn
->>>>>>> 8a03b799
 
 
 def init_rand_3d(s, R):
@@ -18,7 +15,6 @@
     return [A, B, C, input_tensor]
 
 
-<<<<<<< HEAD
 def init_rand_tucker(dim, size, rank):
     X = T.random([size for _ in range(dim)])
     core = T.random([rank for _ in range(dim)])
@@ -28,7 +24,8 @@
         A_list.append(T.random((size, rank)))
 
     return A_list, core, X
-=======
+
+
 def rand_mps(num, rank, size=2):
     """
     Generate random MPS.
@@ -66,5 +63,4 @@
         else:
             tensors.append(T.tensor(np.transpose(data, (0, 2, 3, 1))))
 
-    return tensors
->>>>>>> 8a03b799
+    return tensors