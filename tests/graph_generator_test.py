import autodiff as ad
import backend as T
from utils import find_topo_sort
from graph_ops.graph_generator import generate_optimal_tree, split_einsum, optimal_sub_einsum
from tests.test_utils import tree_eq
from visualizer import print_computation_graph

BACKEND_TYPES = ['numpy', 'ctf', 'tensorflow']


def test_einsum_gen():
    for datatype in BACKEND_TYPES:
        N = 10
        C = ad.Variable(name="C", shape=[N, N])
        I = ad.Variable(name="I", shape=[N, N, N, N])

        output = ad.einsum('pi,qj,ijkl,rk,sl->pqrs', C, C, I, C, C)
        new_output = generate_optimal_tree(output)
        assert tree_eq(output, new_output, [C, I])
        assert len(new_output.inputs) == 2


def test_einsum_gen_custom():
    for datatype in BACKEND_TYPES:
        a = ad.Variable(name="a", shape=[2, 2])
        b = ad.Variable(name="b", shape=[2, 5])
        c = ad.Variable(name="c", shape=[5, 2])

        output = ad.einsum('ij,jk,kl->il', a, b, c)
        new_output = generate_optimal_tree(output,
                                           path=[
                                               'einsum_path',
                                               (1, 2),
                                               (0, 1),
                                           ])
        assert tree_eq(output, new_output, [a, b, c])


def test_einsum_gen_custom_3operands():
    for datatype in BACKEND_TYPES:
        a = ad.Variable(name="a", shape=[2, 2])
        b = ad.Variable(name="b", shape=[2, 5])
        c = ad.Variable(name="c", shape=[5, 2])
        d = ad.Variable(name="d", shape=[2, 2])

        output = ad.einsum('ij,jk,kl,lm->im', a, b, c, d)
        new_output = generate_optimal_tree(output,
                                           path=[
                                               'einsum_path',
                                               (1, 2),
                                               (0, 1, 2),
                                           ])
        assert tree_eq(output, new_output, [a, b, c, d])


def test_split_einsum():

    A = ad.Variable(name="A", shape=[2, 2])
    B = ad.Variable(name="B", shape=[2, 2])
    C = ad.Variable(name="C", shape=[2, 2])
    D = ad.Variable(name="D", shape=[2, 2])
    E = ad.Variable(name="E", shape=[2, 2])

    einsum_node = ad.einsum("ab,bc,cd,de,ef->af", A, B, C, D, E)
    split_input_nodes = [A, B]
    new_einsum = split_einsum(einsum_node, split_input_nodes)
    assert len(new_einsum.inputs) == 3  # A, B, einsum(C, D, E)
    assert tree_eq(new_einsum, einsum_node, [A, B, C, D, E])


<<<<<<< HEAD
def test_optimal_sub_einsum():

    A = ad.Variable(name="A", shape=[3, 2])

    X1 = ad.Variable(name="X1", shape=[3, 2, 2])
    X2 = ad.Variable(name="X2", shape=[3, 3, 2, 2])
    X3 = ad.Variable(name="X3", shape=[3, 2, 2])
    """
        The network and indices positions are as follows:

                      g - A
                          |
        c        d        e
        |        |        |
        X1 - a - X2 - b - X3
        |        |        |
        h        i        j
                          |
                      l - A

    """
    einsum_node = ad.einsum('lj,ge,bej,abdi,ach->cdhigl', A, A, X3, X2, X1)
    sub_einsum = optimal_sub_einsum(einsum_node, A)

    inputs_set = set(
        filter(lambda node: isinstance(node, ad.VariableNode),
               find_topo_sort([sub_einsum])))

    assert inputs_set == {A, X3}
=======
def test_split_einsum_dup():
    for datatype in BACKEND_TYPES:

        A = ad.Variable(name="A", shape=[2, 2])
        B = ad.Variable(name="B", shape=[2, 2])

        einsum_node = ad.einsum("ab,bc,cd->ad", A, B, B)
        split_input_nodes = [A]
        new_einsum = split_einsum(einsum_node, split_input_nodes)

        assert len(new_einsum.inputs) == 2  # A, einsum(B, B)
        assert tree_eq(new_einsum, einsum_node, [A, B])
>>>>>>> c441cb94
<|MERGE_RESOLUTION|>--- conflicted
+++ resolved
@@ -68,7 +68,6 @@
     assert tree_eq(new_einsum, einsum_node, [A, B, C, D, E])
 
 
-<<<<<<< HEAD
 def test_optimal_sub_einsum():
 
     A = ad.Variable(name="A", shape=[3, 2])
@@ -98,7 +97,8 @@
                find_topo_sort([sub_einsum])))
 
     assert inputs_set == {A, X3}
-=======
+
+
 def test_split_einsum_dup():
     for datatype in BACKEND_TYPES:
 
@@ -110,5 +110,4 @@
         new_einsum = split_einsum(einsum_node, split_input_nodes)
 
         assert len(new_einsum.inputs) == 2  # A, einsum(B, B)
-        assert tree_eq(new_einsum, einsum_node, [A, B])
->>>>>>> c441cb94
+        assert tree_eq(new_einsum, einsum_node, [A, B])