import autodiff as ad
import backend as T
from tensors.synthetic_tensors import init_rand_tucker
from examples.tucker import TuckerGraph, tucker_als, tucker_als_shared_exec

BACKEND_TYPES = ['numpy', 'ctf', 'tensorflow']


def tucker_3d_expected_vals(A_val_list, X_val, rank):
    A1_val, A2_val, A3_val = A_val_list

    # expected values
    # ttmc: tensor times matrix chain
    ttmc = T.einsum("abc,bk,cl->akl", X_val, A2_val, A3_val)
    ttmc_inner = T.einsum("akl,bkl->ab", ttmc, ttmc)
    mat, _, _ = T.svd(ttmc_inner)
    A1_val = mat[:, :rank]

    ttmc = T.einsum("abc,ak,cl->kbl", X_val, A1_val, A3_val)
    ttmc_inner = T.einsum("kbl,kcl->bc", ttmc, ttmc)
    mat, _, _ = T.svd(ttmc_inner)
    A2_val = mat[:, :rank]

    ttmc = T.einsum("abc,ak,bl->klc", X_val, A1_val, A2_val)
    ttmc_inner = T.einsum("klc,kld->cd", ttmc, ttmc)
    mat, _, _ = T.svd(ttmc_inner)
    A3_val = mat[:, :rank]

    core_val = T.einsum("abc,ak,bl,cm->klm", X_val, A1_val, A2_val, A3_val)

    return [A1_val, A2_val, A3_val], core_val


def tucker_4d_expected_vals(A_val_list, X_val, rank):
    A1_val, A2_val, A3_val, A4_val = A_val_list

    # expected values
    # ttmc: tensor times matrix chain
    ttmc = T.einsum("abcd,bk,cl,dm->aklm", X_val, A2_val, A3_val, A4_val)
    ttmc_inner = T.einsum("aklm,bklm->ab", ttmc, ttmc)
    mat, _, _ = T.svd(ttmc_inner)
    A1_val = mat[:, :rank]

    ttmc = T.einsum("abcd,ak,cl,dm->kblm", X_val, A1_val, A3_val, A4_val)
    ttmc_inner = T.einsum("kblm,kclm->bc", ttmc, ttmc)
    mat, _, _ = T.svd(ttmc_inner)
    A2_val = mat[:, :rank]

    ttmc = T.einsum("abcd,ak,bl,dm->klcm", X_val, A1_val, A2_val, A4_val)
    ttmc_inner = T.einsum("klcm,kldm->cd", ttmc, ttmc)
    mat, _, _ = T.svd(ttmc_inner)
    A3_val = mat[:, :rank]

    ttmc = T.einsum("abcd,ak,bl,cm->klmd", X_val, A1_val, A2_val, A3_val)
    ttmc_inner = T.einsum("klmd,klme->de", ttmc, ttmc)
    mat, _, _ = T.svd(ttmc_inner)
    A4_val = mat[:, :rank]

    core_val = T.einsum("abcd,ak,bl,cm,dn->klmn", X_val, A1_val, A2_val,
                        A3_val, A4_val)

    return [A1_val, A2_val, A3_val, A4_val], core_val


def test_tucker():
    dim, size, rank = 3, 5, 3

    for datatype in BACKEND_TYPES:
        T.set_backend(datatype)

        tg = TuckerGraph(dim, size, rank)
        executor = ad.Executor([tg.residual])

        A_val_list, core_val, X_val = init_rand_tucker(dim, size, rank)

        feed_dict = dict(zip(tg.A_list, A_val_list))
        feed_dict.update({tg.core: core_val, tg.X: X_val})

        residual_val, = executor.run(feed_dict=feed_dict)

        expect_residual_val = T.einsum('ae,bf,cg,efg->abc', *A_val_list,
                                       core_val) - X_val

        assert T.norm(residual_val - expect_residual_val) < 1e-8


def test_tucker_als_3d():
    dim, size, rank = 3, 5, 3

    for datatype in BACKEND_TYPES:
        T.set_backend(datatype)

        input_val = init_rand_tucker(dim, size, rank)
        A_val_list, _, X_val = input_val

        A_val_list_ad, core_val_ad, _ = tucker_als(dim, size, rank, 1,
                                                   input_val)

        A_val_list, core_val = tucker_3d_expected_vals(A_val_list, X_val, rank)
        A1_val, A2_val, A3_val = A_val_list

        assert T.norm(A_val_list_ad[0] - A1_val) < 1e-8
        assert T.norm(A_val_list_ad[1] - A2_val) < 1e-8
        assert T.norm(A_val_list_ad[2] - A3_val) < 1e-8
        assert T.norm(core_val_ad - core_val) < 1e-8


def test_tucker_als_shared_exec_3d():
    dim, size, rank = 3, 5, 3

    for datatype in BACKEND_TYPES:
        T.set_backend(datatype)

        input_val = init_rand_tucker(dim, size, rank)
        A_val_list, _, X_val = input_val

        A_val_list_ad, core_val_ad, _ = tucker_als_shared_exec(
            dim, size, rank, 1, input_val)

        A_val_list, core_val = tucker_3d_expected_vals(A_val_list, X_val, rank)
        A1_val, A2_val, A3_val = A_val_list

        assert T.norm(A_val_list_ad[0] - A1_val) < 1e-8
        assert T.norm(A_val_list_ad[1] - A2_val) < 1e-8
        assert T.norm(A_val_list_ad[2] - A3_val) < 1e-8
        assert T.norm(core_val_ad - core_val) < 1e-8


def test_tucker_als_4d():
    dim, size, rank = 4, 5, 3

    for datatype in BACKEND_TYPES:
        T.set_backend(datatype)

        input_val = init_rand_tucker(dim, size, rank)
        A_val_list, _, X_val = input_val

<<<<<<< HEAD
        A_val_list_ad, core_val_ad, _ = tucker_als(dim, size, rank, 1,
                                                   input_val)
=======
        A_val_list_ad, core_val_ad, _ = tucker_als_shared_exec(
            dim, size, rank, 1, input_val)
>>>>>>> 0fceadd5

        A_val_list, core_val = tucker_4d_expected_vals(A_val_list, X_val, rank)
        A1_val, A2_val, A3_val, A4_val = A_val_list

        assert T.norm(A_val_list_ad[0] - A1_val) < 1e-8
        assert T.norm(A_val_list_ad[1] - A2_val) < 1e-8
        assert T.norm(A_val_list_ad[2] - A3_val) < 1e-8
        assert T.norm(A_val_list_ad[3] - A4_val) < 1e-8
        assert T.norm(core_val_ad - core_val) < 1e-8


def test_tucker_als_shared_exec_4d():
    dim, size, rank = 4, 5, 3

    for datatype in BACKEND_TYPES:
        T.set_backend(datatype)

        input_val = init_rand_tucker(dim, size, rank)
        A_val_list, _, X_val = input_val

        A_val_list_ad, core_val_ad, _ = tucker_als_shared_exec(
            dim, size, rank, 1, input_val)

        A_val_list, core_val = tucker_4d_expected_vals(A_val_list, X_val, rank)
        A1_val, A2_val, A3_val, A4_val = A_val_list

        assert T.norm(A_val_list_ad[0] - A1_val) < 1e-8
        assert T.norm(A_val_list_ad[1] - A2_val) < 1e-8
        assert T.norm(A_val_list_ad[2] - A3_val) < 1e-8
        assert T.norm(A_val_list_ad[3] - A4_val) < 1e-8
        assert T.norm(core_val_ad - core_val) < 1e-8<|MERGE_RESOLUTION|>--- conflicted
+++ resolved
@@ -135,13 +135,9 @@
         input_val = init_rand_tucker(dim, size, rank)
         A_val_list, _, X_val = input_val
 
-<<<<<<< HEAD
+
         A_val_list_ad, core_val_ad, _ = tucker_als(dim, size, rank, 1,
                                                    input_val)
-=======
-        A_val_list_ad, core_val_ad, _ = tucker_als_shared_exec(
-            dim, size, rank, 1, input_val)
->>>>>>> 0fceadd5
 
         A_val_list, core_val = tucker_4d_expected_vals(A_val_list, X_val, rank)
         A1_val, A2_val, A3_val, A4_val = A_val_list
