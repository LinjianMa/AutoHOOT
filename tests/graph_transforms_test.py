--- conflicted
+++ resolved
@@ -380,14 +380,7 @@
     x = ad.einsum('ik,kj->ij', a1, a2)
     y = ad.einsum('ml,sm->sl', a2, a1)
 
-<<<<<<< HEAD
-    assert einsum_equal(x, y) == True
-=======
-    rewrite_einsum_expr(x)
-    rewrite_einsum_expr(y)
-
-    assert x.einsum_subscripts == y.einsum_subscripts
-    assert x.inputs == y.inputs
+    assert einsum_equal(x, y)
 
 
 def test_prune_identity():
@@ -414,5 +407,4 @@
         out_expect = ad.einsum("ab,ad,bf->abdf", a1, a2, i2)
         assert len(out.inputs) == 3
 
-        assert tree_eq(out, out_expect, [a1, a2])
->>>>>>> 248e1937
+        assert tree_eq(out, out_expect, [a1, a2])