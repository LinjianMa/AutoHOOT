"""
    This file will contains the equivalent graph transformations.
    These are not optimizations but equivalent transforms.

    Currently it includes 
        * Linearization
"""
import logging

from utils import find_topo_sort, OutputInjectedMode
from utils import replace_node
from graph_ops.graph_optimizer import find_sub_einsumtree, fuse_einsums, UF, cross_einsum_connect
from graph_ops.graph_generator import generate_optimal_tree
from graph_ops.graph_dedup import dedup, declone
import autodiff as ad
import copy

FORMAT = '[%(asctime)-15s %(filename)s:%(lineno)s] %(message)s'

logger = logging.getLogger('optimizer')
logging.basicConfig(format=FORMAT)
logger.setLevel(logging.DEBUG)


def linearize(output_node):
    """Linearize a graph by adding clone nodes for computation optimization.

    Args:
        output_node: A single node.
    Returns: 
        None. Update is inplace. 

    NOTE: If you ever need to debug this function, the generated name is 
        inconsistent becasue of the added edges.

    """
    # Need to create new nodes for whichever node that has 2 or more outgoing edges.
    all_nodes = find_topo_sort([output_node])
    # Inject outpus relationship.
    with OutputInjectedMode(all_nodes):
        for n in all_nodes:
            if len(n.outputs) > 1:
                for n_o in n.outputs:
                    n_new = copy_tree(n)
                    n_o.set_inputs([
                        tmp if tmp.name != n.name else n_new
                        for tmp in n_o.inputs
                    ])


def _distribute(binary_op_node, output):
    """ Distribute the operations. E.g (A + B) * C = A * C + B * C 

    Currently only consider the case where the binary_op is plus node.

    Args:
        binary_op_node: This is the plus node
        output: This is the (A + B) * C node.
    Return:
        The new output node that already distribute the computation.
    """
    assert isinstance(binary_op_node, ad.AddNode)
    assert isinstance(output, ad.EinsumNode)
    assert binary_op_node in output.inputs

    # Then find the childs, the binary op should only have two.
    A, B = binary_op_node.inputs
    AC_seq = [
        tmp if tmp.name != binary_op_node.name else A for tmp in output.inputs
    ]
    BC_seq = [
        tmp if tmp.name != binary_op_node.name else B for tmp in output.inputs
    ]
    AC = ad.einsum(output.einsum_subscripts, *AC_seq)
    BC = ad.einsum(output.einsum_subscripts, *BC_seq)
    return AC + BC


def distribute_tree(output):
    """ Distribute a tree of einsum and add nodes.

    Behavior undefined if there are other kind of nodes.

    Args:
        output: The output of a tree.

    Returns:
        output: a newly generated einsum tree with operands distributed. 
    
    Idea:
        1. Construct the output tree.
        2. Find binary op.
        3. Apply distribute.
        4. Iterate 1->3
    """
    def get_first_binary_op(nodes):
        for node in nodes:
            if isinstance(node, ad.AddNode) and len(node.outputs) >= 1:
                has_einsum_nodes = all(
                    [isinstance(x, ad.EinsumNode) for x in node.outputs])
                if has_einsum_nodes:
                    return node
        return None

    assert isinstance(output, ad.EinsumNode)

    while 1:
        all_nodes = find_topo_sort([output])
        with OutputInjectedMode(all_nodes):
            first_binary_op = get_first_binary_op(all_nodes)
            if first_binary_op is None:
                break
            for einsum_node in first_binary_op.outputs:
                if isinstance(einsum_node, ad.AddNode):
                    continue
                assert isinstance(einsum_node, ad.EinsumNode)
                new_node = _distribute(first_binary_op, einsum_node)
                replace_node(einsum_node, new_node)
                if einsum_node == output:
                    output = new_node
    # This is need for source generation.
    output.set_inputs(output.inputs)
    return output


def copy_tree(node):
    """
        Copies a tree, creating new nodes for each one in the tree.
    """
    # Track back the original Variable node.
    if isinstance(node, ad.CloneNode):
        assert len(node.inputs) == 1
        return copy_tree(node.inputs[0])
    if isinstance(node, ad.VariableNode):
        return node.clone()
    new_inputs = []
    for i_node in node.inputs:
        new_i_node = copy_tree(i_node)
        new_inputs.append(new_i_node)
    new_node = copy.deepcopy(node)
    new_node.set_inputs(new_inputs)
    return new_node


def rewrite_einsum_expr(einsum_node):
    """
        Rewrites the einsum expression of a node.

        Inplace update.
<<<<<<< HEAD

    Returns:
        uf (type: graph_ops.graph_optimizer.UF): the union_find set of the input
=======
        Args:
            einsum_node: All inputs must be unique.
>>>>>>> 11b41b6a
        
    """
    assert (isinstance(einsum_node, ad.EinsumNode))
    input_nodes = einsum_node.inputs
<<<<<<< HEAD
=======
    assert len(input_nodes) == len(set(input_nodes))
>>>>>>> 11b41b6a

    # TODO: Get all the einsum nodes in the computation graph.
    # Note that the order doesn't matter!
    all_nodes = [einsum_node] + input_nodes

    # Create a map
    for node in all_nodes:
        node.literals = [node.name + str(i) for i in range(len(node.shape))]

    literal_names = []
    for node in all_nodes:
        literal_names += node.literals

    # For any literal that are the same, get their pos and connect.
    uf = UF(literal_names)
    cross_einsum_connect(uf, einsum_node)

    uf.assign()
    # Assign literals
    for node in all_nodes:
        node.subscripts = "".join(
            [uf.rootval(literal_name) for literal_name in node.literals])

    new_input_subs = [node.subscripts for node in input_nodes]
    new_subscripts = ",".join(new_input_subs) + "->" + einsum_node.subscripts
    einsum_node.einsum_subscripts = new_subscripts
    logger.info(f"Rewrite to new subscript: {new_subscripts}")

    return uf


def optimize(node):
    """Optimize a graph with a single output node.

    Args:
        node: The output node.
    Returns:
        node: The newly generated node.
    """
    node = distribute_tree(node)
    linearize(node)
    all_nodes = find_topo_sort([node])
    with OutputInjectedMode(all_nodes):
        trees = find_sub_einsumtree(node)
        for tree in trees:
            out_node, in_nodes = tree
            new_z = fuse_einsums(out_node, in_nodes)
            new_z = generate_optimal_tree(new_z)
            replace_node(out_node, new_z)
    linearize(node)
    all_nodes = find_topo_sort([node])
    for node in all_nodes:
        if isinstance(node, ad.EinsumNode):
            rewrite_einsum_expr(node)
    node = declone(node)
    dedup(node)
    return node<|MERGE_RESOLUTION|>--- conflicted
+++ resolved
@@ -145,24 +145,19 @@
 def rewrite_einsum_expr(einsum_node):
     """
         Rewrites the einsum expression of a node.
-
         Inplace update.
-<<<<<<< HEAD
-
-    Returns:
-        uf (type: graph_ops.graph_optimizer.UF): the union_find set of the input
-=======
+
         Args:
             einsum_node: All inputs must be unique.
->>>>>>> 11b41b6a
+
+        Returns:
+            uf (type: graph_ops.graph_optimizer.UF): 
+            the union_find set of the input
         
     """
     assert (isinstance(einsum_node, ad.EinsumNode))
     input_nodes = einsum_node.inputs
-<<<<<<< HEAD
-=======
     assert len(input_nodes) == len(set(input_nodes))
->>>>>>> 11b41b6a
 
     # TODO: Get all the einsum nodes in the computation graph.
     # Note that the order doesn't matter!
