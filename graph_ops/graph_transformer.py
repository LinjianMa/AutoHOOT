--- conflicted
+++ resolved
@@ -423,7 +423,6 @@
 
     # fuse again
     node = fuse_all_einsums(node)
-<<<<<<< HEAD
 
     # prune inverse nodes
     all_nodes = find_topo_sort([node])
@@ -435,6 +434,4 @@
                 new_node = prune_inv_node(node)
                 replace_node(node, new_node)
 
-=======
->>>>>>> 7e6bdf6d
     return node