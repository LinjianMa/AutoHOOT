"""
    This file will contains the equivalent graph transformations.
    These are not optimizations but equivalent transforms.

    Currently it includes 
        * Linearization
"""
import logging

import copy
import numpy as np
from collections import deque

import autodiff as ad
from graph_ops.graph_dedup import dedup, declone
from graph_ops.graph_generator import generate_optimal_tree
from graph_ops.graph_inv_optimizer import optimize_inverse
from graph_ops.graph_optimizer import find_sub_einsumtree, fuse_einsums, UF, cross_einsum_connect
from numpy.core.einsumfunc import _parse_einsum_input
from utils import find_topo_sort, OutputInjectedMode, PseudoNode
from utils import replace_node

FORMAT = '[%(asctime)-15s %(filename)s:%(lineno)s] %(message)s'

logger = logging.getLogger('optimizer')
logging.basicConfig(format=FORMAT)
logger.setLevel(logging.DEBUG)


def linearize(output_node):
    """Linearize a graph by adding clone nodes for computation optimization.

    Args:
        output_node: A single node.
    Returns: 
        None. Update is inplace. 

    NOTE: If you ever need to debug this function, the generated name is 
        inconsistent becasue of the added edges.

    """
    # Need to create new nodes for whichever node that has 2 or more outgoing edges.
    all_nodes = find_topo_sort([output_node])
    # Inject outputs relationship.
    with OutputInjectedMode(all_nodes):
        for n in all_nodes:
            if len(n.outputs) > 1:
                for n_o in set(n.outputs):
                    n_o.set_inputs([
                        tmp if tmp.name != n.name else copy_tree(n)
                        for tmp in n_o.inputs
                    ])


def _distribute(binary_op_node, output):
    """ Distribute the operations. E.g (A + B) * C = A * C + B * C 

    Currently only consider the case where the binary_op is plus node.

    Args:
        binary_op_node: This is the plus node
        output: This is the (A + B) * C node.
    Return:
        The new output node that already distribute the computation.
    """
    assert isinstance(binary_op_node, ad.DistributiveNode)
    assert isinstance(output, ad.EinsumNode)
    assert binary_op_node in output.inputs

    # Then find the childs, the binary op should only have two.
    A, B = binary_op_node.inputs
    AC_seq = [
        tmp if tmp.name != binary_op_node.name else A for tmp in output.inputs
    ]
    BC_seq = [
        tmp if tmp.name != binary_op_node.name else B for tmp in output.inputs
    ]
    AC = ad.einsum(output.einsum_subscripts, *AC_seq)
    BC = ad.einsum(output.einsum_subscripts, *BC_seq)
    return type(binary_op_node)(AC, BC)


def distribute_tree(output):
    """ Distribute a tree of einsum and add nodes.

    Behavior undefined if there are other kind of nodes.

    Args:
        output: The output of a tree.

    Returns:
        output: a newly generated node with add operands distributed.
    
    Idea:
        1. Construct the output tree.
        2. Find binary op.
        3. Apply distribute.
        4. Iterate 1->3
    """
    def get_first_binary_op(nodes):
        for node in nodes:
            if isinstance(node, ad.DistributiveNode) and len(node.outputs) >= 1:
                has_einsum_nodes = all(
                    [isinstance(x, ad.EinsumNode) for x in node.outputs])
                if has_einsum_nodes:
                    return node
        return None

    while 1:
        all_nodes = find_topo_sort([output])
        with OutputInjectedMode(all_nodes):
            first_binary_op = get_first_binary_op(all_nodes)
            if first_binary_op is None:
                break
            for einsum_node in first_binary_op.outputs:
                if isinstance(einsum_node, ad.AddNode):
                    continue
                assert isinstance(einsum_node, ad.EinsumNode)
                new_node = _distribute(first_binary_op, einsum_node)
                replace_node(einsum_node, new_node)
                if einsum_node == output:
                    output = new_node
    # This is need for source generation.
    output.set_inputs(output.inputs)
    return output


def copy_tree(node):
    """
        Copies a tree, creating new nodes for each one in the tree.
    """
    node_map = {}
    visited = set()
    q = deque()
    q.append(node)
    while len(q) > 0:
        tmp = q.popleft()
        if tmp in visited:
            continue
        visited.add(tmp)
        if tmp not in node_map:
            node_map[tmp] = copy.deepcopy(tmp)
        new_tmp = node_map[tmp]
        new_inputs = []

        if not isinstance(tmp, ad.OpNode):
            node_map[tmp] = copy.deepcopy(tmp)
            continue

        for t in tmp.inputs:
            if t not in node_map:
                node_map[t] = copy.deepcopy(t)
            new_inputs.append(node_map[t])
            q.append(t)
        new_tmp.set_inputs(new_inputs)
    return node_map[node]


def generate_einsum_info(einsum_node):
    """
        Generates the einsum information for easier programming.

        Args:
            einsum_node: All inputs must be unique.

        Returns:
            uf (type: graph_ops.graph_optimizer.UF): 
            the union_find set of the input

        Updates the subscript of the graph nodes affected.
        
    """
    assert (isinstance(einsum_node, ad.EinsumNode))

    pseudo_nodes = []
    einsum_node_literals = [
        f'{einsum_node.name}-{i}' for i in range(len(einsum_node.shape))
    ]
    p_outnode = PseudoNode(node=einsum_node, literals=einsum_node_literals)
    pseudo_nodes.append(p_outnode)

    p_innodes = []
    for k, node in enumerate(einsum_node.inputs):
        literals = [f'{node.name}-{k}-{i}' for i in range(len(node.shape))]
        p_innode = PseudoNode(node=node, literals=literals)
        pseudo_nodes.append(p_innode)
        p_innodes.append(p_innode)

    node_literals = []

    all_literals = sum([node.literals for node in pseudo_nodes], [])

    # For any literal that are the same, get their pos and connect.
    uf = UF(all_literals)
    cross_einsum_connect(uf, einsum_node, all_literals)

    uf.assign()
    # Assign literals
    for node in pseudo_nodes:
        node.generate_subscript(uf)
        # TODO(yejiayu): Remove this after cleaning up the callers.
        node.node.subscripts = node.subscript

    return uf, p_outnode, p_innodes


def rewrite_einsum_expr(einsum_node):
    """
        Rewrites the einsum expression of a node.
        Inplace update.

        Args:
            einsum_node: Allow duplicate inputs of the einsum node.

        Returns:
            uf (type: graph_ops.graph_optimizer.UF): 
            the union_find set of the input
        
    """
    assert (isinstance(einsum_node, ad.EinsumNode))
    input_nodes = einsum_node.inputs

    # TODO: Get all the einsum nodes in the computation graph.
    # Note that the order matters!

    pseudo_nodes = []
    # Here einsum node has a temporary name so that the character assignment
    # order is consistent.
    einsum_node_literals = [(f'_temp_einsum', i)
                            for i in range(len(einsum_node.shape))]
    pseudo_nodes.append(
        PseudoNode(node=einsum_node, literals=einsum_node_literals))

    for k, node in enumerate(einsum_node.inputs):
        literals = [(f'{node.name}', i, k) for i in range(len(node.shape))]
        pseudo_nodes.append(PseudoNode(node=node, literals=literals))

    node_literals = []

    all_literals = sum([node.literals for node in pseudo_nodes], [])

    # For any literal that are the same, get their pos and connect.
    uf = UF(all_literals)
    cross_einsum_connect(uf, einsum_node, all_literals)

    uf.assign()
    # Assign literals
    for node in pseudo_nodes:
        node.generate_subscript(uf)

    einsum_node_subscript = pseudo_nodes[0].subscript

    # Remove the einsum node.
    pseudo_nodes.pop(0)

    # Sort based on both the node name and subscript.
    pseudo_nodes = sorted(pseudo_nodes,
                          key=lambda pnode: pnode.node.name + pnode.subscript)

    new_input_subs = [pnode.subscript for pnode in pseudo_nodes]
    new_subscripts = ",".join(new_input_subs) + "->" + einsum_node_subscript
    einsum_node.einsum_subscripts = new_subscripts
    einsum_node.set_inputs([pnode.node for pnode in pseudo_nodes])
    logger.info(f"Rewrite to new subscript: {new_subscripts}")

    return uf


def prune_identity_nodes(einsum_node):
    """
        reduce the number of identity nodes in the
        einsum_node's inputs. Inplace update.

        Args:
            einsum_node: An fused einsum node.
    """
    assert (isinstance(einsum_node, ad.EinsumNode))
    # used to assign new characters
    uf_str, _, _ = generate_einsum_info(einsum_node)

    in_subs, out_subs, _ = _parse_einsum_input(
        (einsum_node.einsum_subscripts, *einsum_node.inputs))
    in_subs_list = in_subs.split(',')
    whole_str = out_subs + "".join(in_subs_list)

    for i, node in enumerate(einsum_node.inputs):
        node.subscripts = in_subs_list[i]

    identity_nodes = list(
        filter(lambda node: isinstance(node, ad.IdentityNode),
               einsum_node.inputs))
    variable_nodes = list(set(einsum_node.inputs) - set(identity_nodes))

    # each disjoint set in uf_identity represents the indices
    # linked by identity node
    uf_identity = UF(list(whole_str))
    for node in identity_nodes:
        uf_identity.connect(node.subscripts[0], node.subscripts[1])

    input_indices_set, output_indices_set = set(), set()
    for node in variable_nodes:
        # replace subscripts by the root chars
        sub_list = [uf_identity.root(char) for char in node.subscripts]
        node.subscripts = "".join(sub_list)
        input_indices_set |= set(sub_list)

    updated_inputs = variable_nodes
    out_sub_list = []
    for i, char in enumerate(out_subs):
        uf_root_char = uf_identity.root(char)
        if uf_root_char in output_indices_set:
            # we cannot assign the same char to two indices in the
            # output. Therefore, assign a new char, and add one
            # identity node to the inputs to show the constraint.
            new_char = uf_str.cg.getchar()
            out_sub_list.append(new_char)
            identity_node = ad.identity(einsum_node.shape[i])
            identity_node.subscripts = f"{uf_root_char}{new_char}"
            updated_inputs.append(identity_node)
        else:
            # directly assign the root char to the subscripts
            out_sub_list.append(uf_root_char)
            output_indices_set.add(uf_root_char)
    einsum_node.subscripts = "".join(out_sub_list)

    new_input_subs = [node.subscripts for node in updated_inputs]
    new_subscripts = ",".join(new_input_subs) + "->" + einsum_node.subscripts
    einsum_node.einsum_subscripts = new_subscripts
    einsum_node.set_inputs(updated_inputs)


def optimize(node):
    """Optimize a graph with a single output node.

    Args:
        node: The output node.
    Returns:
        node: The newly generated node.
    """
    node = distribute_tree(node)
    linearize(node)
    all_nodes = find_topo_sort([node])
    with OutputInjectedMode(all_nodes):
        trees = find_sub_einsumtree(node)
        for tree in trees:
            out_node, in_nodes = tree
            new_z = fuse_einsums(out_node, in_nodes)
            prune_identity_nodes(new_z)
            new_z = generate_optimal_tree(new_z)
            replace_node(out_node, new_z)
    node = declone(node)
    all_nodes = find_topo_sort([node])
    for node in all_nodes:
        if isinstance(node, ad.EinsumNode):
            rewrite_einsum_expr(node)

    for node in find_topo_sort([node]):
        if node.inputs != []:
            node.set_inputs(node.inputs)

    dedup(node)
    return node


def simplify(node):
    """Simplify a graph with a single output node.
    The simplified form will distribute selected operations
    (+), and fuse all connected einsums.

    Args:
        node: The output node.
    Returns:
        node: The newly generated node.
    """
    def fuse_all_einsums(node):
        linearize(node)
        all_nodes = find_topo_sort([node])

        with OutputInjectedMode(all_nodes):
            trees = find_sub_einsumtree(node)
            for tree in trees:
                out_node, in_nodes = tree
                new_z = fuse_einsums(out_node, in_nodes)
                prune_identity_nodes(new_z)
                replace_node(out_node, new_z)

        node = declone(node)
        return node

    node = distribute_tree(node)
    node = fuse_all_einsums(node)

    all_nodes = find_topo_sort([node])

    # optimize inverse
    with OutputInjectedMode(all_nodes):
        for node in all_nodes:
            if isinstance(node, ad.EinsumNode):
                # To make sure the same einsum nodes have the same same,
                # so that we can collapse the add node.
                rewrite_einsum_expr(node)
            if node.inputs != []:
                node.set_inputs(node.inputs)
            if isinstance(node, ad.TensorInverseNode):
                new_inv_node = optimize_inverse(node)
                replace_node(node, new_inv_node)

    # if the inverse an einsum whose output is the same as input, just inverse its input
    all_nodes = find_topo_sort([node])
    with OutputInjectedMode(all_nodes):
        for node in all_nodes:
            if node.inputs != []:
                node.set_inputs(node.inputs)
            if isinstance(node, ad.TensorInverseNode) and isinstance(
                    node.inputs[0], ad.EinsumNode):
                einsum_node = node.inputs[0]
                in_subs, out_subs, _ = _parse_einsum_input(
                    (einsum_node.einsum_subscripts, *einsum_node.inputs))
                in_subs_list = in_subs.split(',')
                if len(in_subs_list) == 1 and in_subs_list[0] == out_subs:
                    replace_node(node, ad.tensorinv(einsum_node.inputs[0]))

<<<<<<< HEAD
=======
    # change inverse of identity to identity
    all_nodes = find_topo_sort([node])
    with OutputInjectedMode(all_nodes):
        for node in all_nodes:
            if node.inputs != []:
                node.set_inputs(node.inputs)
            if isinstance(node, ad.TensorInverseNode) and isinstance(
                    node.inputs[0], ad.IdentityNode):
                replace_node(node, node.inputs[0])

    # fuse again
    node = fuse_all_einsums(node)

>>>>>>> 75d60852
    return node<|MERGE_RESOLUTION|>--- conflicted
+++ resolved
@@ -99,7 +99,8 @@
     """
     def get_first_binary_op(nodes):
         for node in nodes:
-            if isinstance(node, ad.DistributiveNode) and len(node.outputs) >= 1:
+            if isinstance(node,
+                          ad.DistributiveNode) and len(node.outputs) >= 1:
                 has_einsum_nodes = all(
                     [isinstance(x, ad.EinsumNode) for x in node.outputs])
                 if has_einsum_nodes:
@@ -420,20 +421,6 @@
                 if len(in_subs_list) == 1 and in_subs_list[0] == out_subs:
                     replace_node(node, ad.tensorinv(einsum_node.inputs[0]))
 
-<<<<<<< HEAD
-=======
-    # change inverse of identity to identity
-    all_nodes = find_topo_sort([node])
-    with OutputInjectedMode(all_nodes):
-        for node in all_nodes:
-            if node.inputs != []:
-                node.set_inputs(node.inputs)
-            if isinstance(node, ad.TensorInverseNode) and isinstance(
-                    node.inputs[0], ad.IdentityNode):
-                replace_node(node, node.inputs[0])
-
     # fuse again
     node = fuse_all_einsums(node)
-
->>>>>>> 75d60852
     return node