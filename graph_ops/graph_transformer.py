"""
    This file will contains the equivalent graph transformations.
    These are not optimizations but equivalent transforms.

    Currently it includes 
        * Linearization
"""
import logging

import copy
from collections import deque

import autodiff as ad
from utils import PseudoNode
from graph_ops.graph_dedup import dedup, declone
from graph_ops.graph_generator import generate_optimal_tree
from graph_ops.graph_optimizer import find_sub_einsumtree, fuse_einsums, UF, cross_einsum_connect
from graph_ops.graph_util import PseudoNode
from numpy.core.einsumfunc import _parse_einsum_input
from utils import find_topo_sort, OutputInjectedMode
from utils import replace_node

FORMAT = '[%(asctime)-15s %(filename)s:%(lineno)s] %(message)s'

logger = logging.getLogger('optimizer')
logging.basicConfig(format=FORMAT)
logger.setLevel(logging.DEBUG)


def linearize(output_node):
    """Linearize a graph by adding clone nodes for computation optimization.

    Args:
        output_node: A single node.
    Returns: 
        None. Update is inplace. 

    NOTE: If you ever need to debug this function, the generated name is 
        inconsistent becasue of the added edges.

    """
    # Need to create new nodes for whichever node that has 2 or more outgoing edges.
    all_nodes = find_topo_sort([output_node])
    # Inject outputs relationship.
    with OutputInjectedMode(all_nodes):
        for n in all_nodes:
            if len(n.outputs) > 1:
                for n_o in set(n.outputs):
                    n_o.set_inputs([
                        tmp if tmp.name != n.name else copy_tree(n)
                        for tmp in n_o.inputs
                    ])


def _distribute(binary_op_node, output):
    """ Distribute the operations. E.g (A + B) * C = A * C + B * C 

    Currently only consider the case where the binary_op is plus node.

    Args:
        binary_op_node: This is the plus node
        output: This is the (A + B) * C node.
    Return:
        The new output node that already distribute the computation.
    """
    assert isinstance(binary_op_node, ad.AddNode)
    assert isinstance(output, ad.EinsumNode)
    assert binary_op_node in output.inputs

    # Then find the childs, the binary op should only have two.
    A, B = binary_op_node.inputs
    AC_seq = [
        tmp if tmp.name != binary_op_node.name else A for tmp in output.inputs
    ]
    BC_seq = [
        tmp if tmp.name != binary_op_node.name else B for tmp in output.inputs
    ]
    AC = ad.einsum(output.einsum_subscripts, *AC_seq)
    BC = ad.einsum(output.einsum_subscripts, *BC_seq)
    return AC + BC


def distribute_tree(output):
    """ Distribute a tree of einsum and add nodes.

    Behavior undefined if there are other kind of nodes.

    Args:
        output: The output of a tree.

    Returns:
        output: a newly generated node with add operands distributed.
    
    Idea:
        1. Construct the output tree.
        2. Find binary op.
        3. Apply distribute.
        4. Iterate 1->3
    """
    def get_first_binary_op(nodes):
        for node in nodes:
            if isinstance(node, ad.AddNode) and len(node.outputs) >= 1:
                has_einsum_nodes = all(
                    [isinstance(x, ad.EinsumNode) for x in node.outputs])
                if has_einsum_nodes:
                    return node
        return None

    while 1:
        all_nodes = find_topo_sort([output])
        with OutputInjectedMode(all_nodes):
            first_binary_op = get_first_binary_op(all_nodes)
            if first_binary_op is None:
                break
            for einsum_node in first_binary_op.outputs:
                if isinstance(einsum_node, ad.AddNode):
                    continue
                assert isinstance(einsum_node, ad.EinsumNode)
                new_node = _distribute(first_binary_op, einsum_node)
                replace_node(einsum_node, new_node)
                if einsum_node == output:
                    output = new_node
    # This is need for source generation.
    output.set_inputs(output.inputs)
    return output


def copy_node(node):
    if isinstance(node, ad.CloneNode):
        assert len(node.inputs) == 1
        return copy_node(node.inputs[0])
    if isinstance(node, ad.VariableNode):
        return node.clone()
    return copy.deepcopy(node)


def copy_tree(node):
    """
        Copies a tree, creating new nodes for each one in the tree.
    """
    node_map = {}
    visited = set()
    q = deque()
    q.append(node)
    while len(q) > 0:
        tmp = q.popleft()
        if tmp in visited:
            continue
        visited.add(tmp)
        if tmp not in node_map:
            node_map[tmp] = copy_node(tmp)
        new_tmp = node_map[tmp]
        new_inputs = []

        if not isinstance(tmp, ad.OpNode):
            node_map[tmp] = copy_node(tmp)
            continue

        for t in tmp.inputs:
            if t not in node_map:
                node_map[t] = copy_node(t)
            new_inputs.append(node_map[t])
            q.append(t)
        new_tmp.set_inputs(new_inputs)
    return node_map[node]


def generate_einsum_info(einsum_node):
    """
        Generates the einsum information for easier programming.

        Args:
            einsum_node: All inputs must be unique.

        Returns:
            uf (type: graph_ops.graph_optimizer.UF): 
            the union_find set of the input

        Updates the subscript of the graph nodes affected.
        
    """
    assert (isinstance(einsum_node, ad.EinsumNode))
<<<<<<< HEAD
=======
    input_nodes = einsum_node.inputs
>>>>>>> 00618892

    pseudo_nodes = []
    einsum_node_literals = [
        f'{einsum_node.name}-{i}' for i in range(len(einsum_node.shape))
    ]
<<<<<<< HEAD
    pseudo_nodes.append(
        PseudoNode(node=einsum_node, literals=einsum_node_literals))

    for k, node in enumerate(einsum_node.inputs):
        literals = [f'{node.name}-{k}-{i}' for i in range(len(node.shape))]
        pseudo_nodes.append(PseudoNode(node=node, literals=literals))
=======
    p_outnode = PseudoNode(node=einsum_node, literals=einsum_node_literals)
    pseudo_nodes.append(p_outnode)

    p_innodes = []
    for k, node in enumerate(einsum_node.inputs):
        literals = [f'{node.name}-{k}-{i}' for i in range(len(node.shape))]
        p_innode = PseudoNode(node=node, literals=literals)
        pseudo_nodes.append(p_innode)
        p_innodes.append(p_innode)
>>>>>>> 00618892

    node_literals = []

    all_literals = sum([node.literals for node in pseudo_nodes], [])

    # For any literal that are the same, get their pos and connect.
    uf = UF(all_literals)
    cross_einsum_connect(uf, einsum_node, all_literals)

    uf.assign()
    # Assign literals
    for node in pseudo_nodes:
        node.generate_subscript(uf)
        # TODO(yejiayu): Remove this after cleaning up the callers.
        node.node.subscripts = node.subscript

<<<<<<< HEAD
    return uf
=======
    return uf, p_outnode, p_innodes
>>>>>>> 00618892


def rewrite_einsum_expr(einsum_node):
    """
        Rewrites the einsum expression of a node.
        Inplace update.

        Args:
            einsum_node: Allow duplicate inputs of the einsum node.

        Returns:
            uf (type: graph_ops.graph_optimizer.UF): 
            the union_find set of the input
        
    """
    assert (isinstance(einsum_node, ad.EinsumNode))
    input_nodes = einsum_node.inputs

    # TODO: Get all the einsum nodes in the computation graph.
    # Note that the order matters!

    pseudo_nodes = []
    einsum_node_literals = [
        f'{einsum_node.name}-{i}' for i in range(len(einsum_node.shape))
    ]
    pseudo_nodes.append(
        PseudoNode(node=einsum_node, literals=einsum_node_literals))

    for k, node in enumerate(einsum_node.inputs):
        literals = [f'{node.name}-{k}-{i}' for i in range(len(node.shape))]
        pseudo_nodes.append(PseudoNode(node=node, literals=literals))

    node_literals = []

    all_literals = sum([node.literals for node in pseudo_nodes], [])

    # For any literal that are the same, get their pos and connect.
    uf = UF(all_literals)
    cross_einsum_connect(uf, einsum_node, all_literals)

    uf.assign()
    # Assign literals
    for node in pseudo_nodes:
        node.generate_subscript(uf)

    einsum_node_subscript = pseudo_nodes[0].subscript

    # Remove the einsum node.
    pseudo_nodes.pop(0)

    # Sort based on both the node name and subscript.
    pseudo_nodes = sorted(pseudo_nodes,
                          key=lambda pnode: pnode.node.name + pnode.subscript)

    new_input_subs = [pnode.subscript for pnode in pseudo_nodes]
    new_subscripts = ",".join(new_input_subs) + "->" + einsum_node_subscript
    einsum_node.einsum_subscripts = new_subscripts
    einsum_node.set_inputs([pnode.node for pnode in pseudo_nodes])
    logger.info(f"Rewrite to new subscript: {new_subscripts}")

    return uf


def prune_identity_nodes(einsum_node):
    """
        reduce the number of identity nodes in the
        einsum_node's inputs. Inplace update.

        Args:
            einsum_node: An fused einsum node.
    """
    assert (isinstance(einsum_node, ad.EinsumNode))
    # used to assign new characters
    uf_str, _, _ = generate_einsum_info(einsum_node)

    in_subs, out_subs, _ = _parse_einsum_input(
        (einsum_node.einsum_subscripts, *einsum_node.inputs))
    in_subs_list = in_subs.split(',')
    whole_str = out_subs + "".join(in_subs_list)

    for i, node in enumerate(einsum_node.inputs):
        node.subscripts = in_subs_list[i]

    identity_nodes = list(
        filter(lambda node: isinstance(node, ad.IdentityNode),
               einsum_node.inputs))
    variable_nodes = list(set(einsum_node.inputs) - set(identity_nodes))

    # each disjoint set in uf_identity represents the indices
    # linked by identity node
    uf_identity = UF(list(whole_str))
    for node in identity_nodes:
        uf_identity.connect(node.subscripts[0], node.subscripts[1])

    input_indices_set, output_indices_set = set(), set()
    for node in variable_nodes:
        # replace subscripts by the root chars
        sub_list = [uf_identity.root(char) for char in node.subscripts]
        node.subscripts = "".join(sub_list)
        input_indices_set |= set(sub_list)

    updated_inputs = variable_nodes
    out_sub_list = []
    for i, char in enumerate(out_subs):
        uf_root_char = uf_identity.root(char)
        if uf_root_char in output_indices_set:
            # we cannot assign the same char to two indices in the
            # output. Therefore, assign a new char, and add one
            # identity node to the inputs to show the constraint.
            new_char = uf_str.cg.getchar()
            out_sub_list.append(new_char)
            identity_node = ad.identity(einsum_node.shape[i])
            identity_node.subscripts = f"{uf_root_char}{new_char}"
            updated_inputs.append(identity_node)
        else:
            # directly assign the root char to the subscripts
            out_sub_list.append(uf_root_char)
            output_indices_set.add(uf_root_char)
    einsum_node.subscripts = "".join(out_sub_list)

    new_input_subs = [node.subscripts for node in updated_inputs]
    new_subscripts = ",".join(new_input_subs) + "->" + einsum_node.subscripts
    einsum_node.einsum_subscripts = new_subscripts
    einsum_node.set_inputs(updated_inputs)


def optimize(node):
    """Optimize a graph with a single output node.

    Args:
        node: The output node.
    Returns:
        node: The newly generated node.
    """
    node = distribute_tree(node)
    linearize(node)
    all_nodes = find_topo_sort([node])
    with OutputInjectedMode(all_nodes):
        trees = find_sub_einsumtree(node)
        for tree in trees:
            out_node, in_nodes = tree
            new_z = fuse_einsums(out_node, in_nodes)
            prune_identity_nodes(new_z)
            new_z = generate_optimal_tree(new_z)
            replace_node(out_node, new_z)
    node = declone(node)
    all_nodes = find_topo_sort([node])
    for node in all_nodes:
        if isinstance(node, ad.EinsumNode):
            rewrite_einsum_expr(node)
    dedup(node)
    return node


def simplify(node):
    """Simplify a graph with a single output node.
    The simplified form will distribute selected operations
    (+), and fuse all connected einsums.

    Args:
        node: The output node.
    Returns:
        node: The newly generated node.
    """
    node = distribute_tree(node)
    # TODO (issue #101): when the expression is too long, will produce
    # "RecursionError: maximum recursion depth exceeded while calling a Python object"
    # for the copy_tree function.
    linearize(node)
    all_nodes = find_topo_sort([node])
    with OutputInjectedMode(all_nodes):
        trees = find_sub_einsumtree(node)
        for tree in trees:
            out_node, in_nodes = tree
            new_z = fuse_einsums(out_node, in_nodes)
            prune_identity_nodes(new_z)
            replace_node(out_node, new_z)
    node = declone(node)
    all_nodes = find_topo_sort([node])
    for node in all_nodes:
        if isinstance(node, ad.EinsumNode):
            rewrite_einsum_expr(node)
    return node<|MERGE_RESOLUTION|>--- conflicted
+++ resolved
@@ -180,23 +180,11 @@
         
     """
     assert (isinstance(einsum_node, ad.EinsumNode))
-<<<<<<< HEAD
-=======
-    input_nodes = einsum_node.inputs
->>>>>>> 00618892
 
     pseudo_nodes = []
     einsum_node_literals = [
         f'{einsum_node.name}-{i}' for i in range(len(einsum_node.shape))
     ]
-<<<<<<< HEAD
-    pseudo_nodes.append(
-        PseudoNode(node=einsum_node, literals=einsum_node_literals))
-
-    for k, node in enumerate(einsum_node.inputs):
-        literals = [f'{node.name}-{k}-{i}' for i in range(len(node.shape))]
-        pseudo_nodes.append(PseudoNode(node=node, literals=literals))
-=======
     p_outnode = PseudoNode(node=einsum_node, literals=einsum_node_literals)
     pseudo_nodes.append(p_outnode)
 
@@ -206,7 +194,6 @@
         p_innode = PseudoNode(node=node, literals=literals)
         pseudo_nodes.append(p_innode)
         p_innodes.append(p_innode)
->>>>>>> 00618892
 
     node_literals = []
 
@@ -223,11 +210,7 @@
         # TODO(yejiayu): Remove this after cleaning up the callers.
         node.node.subscripts = node.subscript
 
-<<<<<<< HEAD
-    return uf
-=======
     return uf, p_outnode, p_innodes
->>>>>>> 00618892
 
 
 def rewrite_einsum_expr(einsum_node):
