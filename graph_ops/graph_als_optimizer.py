"""
    This file will contains the graph transformations and optimizations for 
    alternating least squares.
"""
import logging
from functools import reduce
from operator import add
import autodiff as ad
from utils import get_all_inputs, find_topo_sort, OutputInjectedMode

from graph_ops.graph_generator import split_einsum, get_common_ancestor, generate_optimal_tree, generate_optimal_tree_w_constraint
from graph_ops.graph_dedup import dedup, remove_transposes
from graph_ops.graph_transformer import rewrite_einsum_expr

from numpy.core.einsumfunc import _parse_einsum_input

FORMAT = '[%(asctime)-15s %(filename)s:%(lineno)s] %(message)s'

logger = logging.getLogger('optimizer')
logging.basicConfig(format=FORMAT)
logger.setLevel(logging.DEBUG)


<<<<<<< HEAD
def generate_sequential_optiaml_tree(einsum_nodes, input_nodes=None):
=======
def generate_sequential_optiaml_tree(einsum_node_map={}):
>>>>>>> abc7e274
    """Generates a list of nodes in-order. 
    Args: 
        einsum_node_map: a dict that maps from an output node to a input node.
     
    Returns:
        einsum_nodes: a list of newly generated einsum nodes.

    All the output nodes are evaluated in order and whenever an output node is
    evaluated, the mapped input node value is invalidated (hence will invalid
    any intermediate cached result that composed of that input node).
    
    Examples:
    >>> einsum_node_A = ad.einsum("bm,cm,dm->am", B, C, D)
    >>> einsum_node_B = ad.einsum("am,cm,dm->bm", A, C, D)
    >>> einsum_node_C = ad.einsum("am,bm,dm->cm", A, B, D)
    >>> dt = generate_sequential_optiaml_tree({einsum_node_A:A, 
    >>>                                        einsum_node_B:B, 
    >>>                                        einsum_node_C:C})    
    
    This will produce an intermediate node that contract (C,D).
    """
<<<<<<< HEAD
    # To collapse the inverse nodes with the same name
    all_nodes = find_topo_sort(einsum_nodes)
    dedup(*all_nodes)

    if input_nodes == None:
        # form the input_nodes
        all_inputs = [node.inputs for node in einsum_nodes]
        all_inputs_set = set(reduce(add, all_inputs))
        complement_inputs = [
            all_inputs_set - set(node.inputs) for node in einsum_nodes
        ]

        input_nodes = []
        for (i, input_set) in enumerate(complement_inputs):
            remaining_input_nodes_set = set().union(*complement_inputs[i + 1:])
            unique_input_set = input_set - remaining_input_nodes_set

            input_nodes += list(unique_input_set - set(input_nodes))
            input_nodes += list(input_set - unique_input_set)

        # ALS sequence will only depend on the variable nodes.
        input_nodes = list(
            filter(lambda n: isinstance(n, ad.VariableNode), input_nodes))

    dt = dimension_tree(einsum_nodes, input_nodes)

    all_nodes = find_topo_sort(dt)
    with OutputInjectedMode(all_nodes):
        for node in all_nodes:
            if isinstance(node, ad.EinsumNode):
                rewrite_einsum_expr(node)
            if node.inputs != []:
                node.set_inputs(node.inputs)

=======
    dt = dimension_tree(list(einsum_node_map.keys()),
                        list(einsum_node_map.values()))
>>>>>>> abc7e274
    # The order of dedup and remove_transposes matters.
    # Remove transposes happen only when the inputs are same nodes.
    dedup(*dt)
    remove_transposes(find_topo_sort(dt))
    return dt


def dimension_tree(einsum_nodes, input_nodes):
    """
    Calculating einsum expressions based on the dimension tree.
    Parameters
    ----------
    einsum_nodes : list
        List of einsum nodes to be calculated based on the dimension tree.
    input_nodes : list
        List of input nodes whose contraction in the einsum_nodes obeys
        the sequence from the list end to the list start.

    Returns
    -------
        List of einsum nodes whose results are the same as einsum_nodes,
        while obeys the dimension tree calculation sequence.

    Examples
    --------
    >>> einsum_node_A = ad.einsum("abcd,bm,cm,dm->am", X, B, C, D)
    >>> einsum_node_B = ad.einsum("abcd,am,cm,dm->bm", X, A, C, D)
    >>> einsum_node_C = ad.einsum("abcd,am,bm,dm->cm", X, A, B, D)
    >>> dt = dimension_tree([einsum_node_A, einsum_node_B, einsum_node_C], [A, B, C])
    >>> dt
    [ad.einsum('bm,abm->am', B, ad.einsum('cm,abcm->abm', C, ad.einsum('abcd,dm->abcm', X, D))),
    ad.einsum('am,abm->bm', A, ad.einsum('cm,abcm->abm', C, ad.einsum('abcd,dm->abcm', X, D))),
    ad.einsum('am,bm,abcm->cm', A, B, ad.einsum('abcd,dm->abcm', X, D)),
    ]
    (einsum strings may be different)
    """

    if len(einsum_nodes) == 1 and len(input_nodes) == 1:
        return einsum_nodes

    new_nodes = []
    for (i, node) in enumerate(einsum_nodes):
        contract_order = input_nodes[i + 1:]
        contract_order.reverse()
        contract_order = contract_order + input_nodes[:i]
        # get the subarray that is the inputs of node
        contract_order = list(
            filter(lambda n: n in node.inputs, contract_order))

        new_nodes.append(
            generate_optimal_tree_w_constraint(node, contract_order))

    return new_nodes<|MERGE_RESOLUTION|>--- conflicted
+++ resolved
@@ -21,11 +21,7 @@
 logger.setLevel(logging.DEBUG)
 
 
-<<<<<<< HEAD
 def generate_sequential_optiaml_tree(einsum_nodes, input_nodes=None):
-=======
-def generate_sequential_optiaml_tree(einsum_node_map={}):
->>>>>>> abc7e274
     """Generates a list of nodes in-order. 
     Args: 
         einsum_node_map: a dict that maps from an output node to a input node.
@@ -47,7 +43,6 @@
     
     This will produce an intermediate node that contract (C,D).
     """
-<<<<<<< HEAD
     # To collapse the inverse nodes with the same name
     all_nodes = find_topo_sort(einsum_nodes)
     dedup(*all_nodes)
@@ -82,10 +77,6 @@
             if node.inputs != []:
                 node.set_inputs(node.inputs)
 
-=======
-    dt = dimension_tree(list(einsum_node_map.keys()),
-                        list(einsum_node_map.values()))
->>>>>>> abc7e274
     # The order of dedup and remove_transposes matters.
     # Remove transposes happen only when the inputs are same nodes.
     dedup(*dt)
