import autodiff as ad
from utils import find_topo_sort, OutputInjectedModeP, replace_node, PseudoNode
from utils import find_topo_sort_p
from numpy.core.einsumfunc import _parse_einsum_input
from collections import defaultdict
import copy, logging
import numpy as np

FORMAT = '[%(asctime)-15s %(filename)s:%(lineno)s] %(message)s'

logger = logging.getLogger('optimizer')
logging.basicConfig(format=FORMAT)
logger.setLevel(logging.DEBUG)


def dedup(*nodes):
    """Remove the duplicate nodes with same name.
    Args:
        nodes: One or many nodes.
    """
    assert len(nodes) > 0

    topo_order = find_topo_sort_p([PseudoNode(n) for n in nodes])
    with OutputInjectedModeP(topo_order):
        unique_nodes_map = {}
        unique_nodes = set()
        # Use the last occurrence.
        for ptmp in topo_order:
            tmp = ptmp.node
            unique_nodes_map[tmp.name] = tmp
        unique_nodes = set(unique_nodes_map.values())

        for ptmp in topo_order:
            tmp = ptmp.node
            if tmp not in unique_nodes:
                unique_copy = unique_nodes_map[tmp.name]
                replace_node(ptmp, unique_copy)


def declone(o_node):
    """
    Args:
        o_node: An output node.
    Returns:
        o_node: A new node with new name.
    """

    if isinstance(o_node, ad.VariableNode):
        return o_node
    if isinstance(o_node, ad.CloneNode):
        assert len(o_node.inputs) == 1
        return declone(o_node.inputs[0])

    new_inputs = []
    for i_node in o_node.inputs:
        i_node = declone(i_node)
        new_inputs.append(i_node)
    o_node.set_inputs(new_inputs)
    return o_node


def get_disjoint_set(node):
    """
    Get the disjoint set information of the input einsum node.

    The returned set element has the following [key]:[value] structure:
    ["|".join(connected_dims)]:[output index].

    connected_dims: list of input node dims connected by one char.
    Each element in the connected_dims is a string,
        formatted as f'{nodename}-{node order in einsum}-{dim number}'.

    When the list of dims is connected by a contraction char, the output index will be -1.

    Examples
    --------
    >>> node_A = ad.einsum('bec,ca->abe',input_tensor,C)
    >>> get_disjoint_set(node_A)
    {'C-1-1': 0, 'input_tensor-0-0': 1, 'input_tensor-0-1': 2, 'C-1-0|input_tensor-0-2': -1}
    """
    from graph_ops.graph_transformer import generate_einsum_info

    node_copy = copy.deepcopy(node)
    # this is used to normalize the output node name
    temp_out_name = "_temp_einsum"
    node_copy.name = temp_out_name

    uf, _, _ = generate_einsum_info(node_copy)
    # each set contains the dimension names connected by one char
    dset = uf.disjoint_set()
    dset_ret = {}

    for connected_dims in dset:
        if not any(temp_out_name in name for name in connected_dims):
            # contracted char
            connect_dims_str = "|".join(sorted(list(connected_dims)))
            dset_ret[connect_dims_str] = -1
        else:
            # uncontracted char
            for name in connected_dims:
                if temp_out_name in name:
                    connect_dims_str = "|".join(
                        sorted(
                            list(
                                filter(lambda dim: dim != name,
                                       connected_dims))))
                    # get the output dim
                    dset_ret[connect_dims_str] = int(
                        name.replace(f'{temp_out_name}-', ''))
                    break

    # Note: the value list of dset_ret will have an order of 0, ..., len(node.shape), -1.
    # It is determined because of the routine in generate_einsum_info.
    return dset_ret


def collapse_symmetric_expr(A, B):
    """
    Inplace replace A's inputs with B's if allowed by symmetry constraints.

    Note: we assume that inputs can be collapsed only if they have the same input
        list (input order is the same).

    Parameters
    ----------
    A, B : einsum nodes.
    """
    if not isinstance(A, ad.EinsumNode) or not isinstance(B, ad.EinsumNode):
        logger.info(f"Cannot collapse {A} and {B}")
        return
    if A.inputs != B.inputs:
        logger.info(f"Cannot collapse {A} and {B}")
        return
    if len(A.shape) != len(B.shape):
        logger.info(f"Cannot collapse {A} and {B}")
        return

    dset_A = get_disjoint_set(A)
    dset_B = get_disjoint_set(B)

    for (key_A, key_B) in zip(dset_A.keys(), dset_B.keys()):
        connected_dims_str_A = key_A.split("|")
        connected_dims_str_B = key_B.split("|")

        connected_dims_A = []
        for dim_A_str in connected_dims_str_A:
            dim_A_info = dim_A_str.split("-")
            inode, dim = A.inputs[int(dim_A_info[1])], int(dim_A_info[2])
            connected_dims_A.append((inode, dim))

        connected_dims_B = []
        for dim_B_str in connected_dims_str_B:
            dim_B_info = dim_B_str.split("-")
            inode, dim = B.inputs[int(dim_B_info[1])], int(dim_B_info[2])
            connected_dims_B.append((inode, dim))

        for (inode, dim) in connected_dims_A:
            symmetric_dims = [dim]
            for s in inode.symmetry:
                if dim in s:
                    symmetric_dims = s
            if any((inode, d) in connected_dims_B for d in symmetric_dims):
                continue
            else:
                logger.info(f"Cannot collapse {A} and {B}")
                return

    A.einsum_subscripts = B.einsum_subscripts
    A.set_inputs(B.inputs)


def get_transpose_indices(A, B):
    """
    If two nodes are transposable, then get the indices such that transposing
    one of the node with the specific indices will get same nodes.

    Two nodes are transposable if transposing one node's output tensor indices
    will get the same tensor as the second node.

    Note: we assume that inputs are transposable only if they have the same input
        list (input order is the same).

    Parameters
    ----------
    A, B : einsum nodes.

    Returns
    -------
        Return None if these nodes are not transposable, return a list of tranpose indices elsewise.

    Examples
    --------
    >>> node_A = ad.einsum('bec,ca->abe',input_tensor,C)
    >>> node_B = ad.einsum('ebc,ca->abe',input_tensor,C)
    >>> get_transpose_indices(node_A, node_B)
    [1, 0, 2]
    """
    if not isinstance(A, ad.EinsumNode) or not isinstance(B, ad.EinsumNode):
        return None
    if A.inputs != B.inputs:
        return None
    if len(A.shape) != len(B.shape):
        return None

<<<<<<< HEAD
=======
    def get_disjoint_set(node):
        """
        The returned set element has the following [key]:[value] structure:
        ["".join(connected_dims)]:[output index].

        connected_dims: list of input node dims connected by one char.
        Each element in the connected_dims is a string,
            formatted as f'{nodename}-{node order in einsum}-{dim number}'.

        When the list of dims is connected by a contraction char, the output index will be -1.

        Example:
        For the example above, the dset_ret for node_A will be:
        {'C-1-1': 0, 'input_tensor-0-0': 1, 'input_tensor-0-1': 2, 'C-1-0input_tensor-0-2': -1}
        """
        def sort_hash(dim_info):
            return dim_info.name

        node_copy = copy.deepcopy(node)
        # this is used to normalize the output node name
        temp_out_name = "_temp_einsum"
        node_copy.name = temp_out_name

        uf, _, _ = generate_einsum_info(node_copy)
        # each set contains the dimension names connected by one char
        dset = uf.disjoint_set()
        dset_ret = {}

        for connected_dims in dset:
            if not any(temp_out_name == dim_info.node_name
                       for dim_info in connected_dims):
                # contracted char
                dset_ret[tuple(sorted(connected_dims, key=sort_hash))] = -1
            else:
                output_dim_info, = filter(
                    lambda dim_info: dim_info.node_name == temp_out_name,
                    connected_dims)
                # uncontracted char
                connected_dims_ret = tuple(
                    sorted(list(
                        filter(
                            lambda dim_info: dim_info.node_name !=
                            temp_out_name, connected_dims)),
                           key=sort_hash))
                dset_ret[connected_dims_ret] = output_dim_info.dim_index
        return dset_ret

>>>>>>> a44054a9
    dset_A = get_disjoint_set(A)
    dset_B = get_disjoint_set(B)
    # change the keys to string format for later equality check
    dset_A = {"|".join(map(str, key)): value for key, value in dset_A.items()}
    dset_B = {"|".join(map(str, key)): value for key, value in dset_B.items()}

    if dset_A.keys() != dset_B.keys():
        return None
    # Check if all the contracted char refers to the same dim.
    for key in dset_A.keys():
        if (dset_A[key] == -1 and dset_B[key] != dset_A[key]):
            return None

    inv_dset_B = dict(zip(dset_B.values(), dset_B.keys()))
    transpose_indices = [dset_A[inv_dset_B[i]] for i in range(len(B.shape))]

    # If the transpose indices is sorted ascendingly. There is no transpose.
    if transpose_indices == sorted(transpose_indices):
        return None

    return transpose_indices


def dedup_transpose(graph, node, trans_node, trans_indices):
    """
    Replace the node with the trans_node, and change its output nodes in graph accordingly.

    Parameters
    ----------
    graph: list of nodes denoting a connected graph.
    node: node to be replaced.
    trans_node: the transposed node that will replace node.
    trans_indices: the transpose indices.
    """
    assert node in graph
    assert trans_node in graph

    with OutputInjectedModeP([PseudoNode(n) for n in graph]):
        for onode in node.outputs:
            # NOTE: currently we cannot deal with non-einsum nodes.
            assert isinstance(onode, ad.EinsumNode)
            in_subs, out_subs, _ = _parse_einsum_input(
                (onode.einsum_subscripts, *onode.inputs))
            in_subs_list = in_subs.split(',')
            for (i, n) in enumerate(onode.inputs):
                if n is node:
                    onode.inputs[i] = trans_node
                    str_list = list(in_subs_list[i])
                    in_subs_list[i] = "".join(
                        [str_list[j] for j in trans_indices])

            new_subscripts = ",".join(in_subs_list) + "->" + out_subs
            onode.einsum_subscripts = new_subscripts
            onode.set_inputs(onode.inputs)


def remove_transposes(topo_list):
    for i in range(len(topo_list)):
        for j in range(i):
            trans_indices = get_transpose_indices(topo_list[i], topo_list[j])
            if trans_indices != None:
                dedup_transpose(topo_list, topo_list[i], topo_list[j],
                                trans_indices)<|MERGE_RESOLUTION|>--- conflicted
+++ resolved
@@ -64,21 +64,17 @@
     Get the disjoint set information of the input einsum node.
 
     The returned set element has the following [key]:[value] structure:
-    ["|".join(connected_dims)]:[output index].
-
-    connected_dims: list of input node dims connected by one char.
-    Each element in the connected_dims is a string,
-        formatted as f'{nodename}-{node order in einsum}-{dim number}'.
+    [connected_dims]:[output index].
+
+    connected_dims: tuple of input node dims info connected by one char.
+        Each element in the tuple is a DimInfo object.
 
     When the list of dims is connected by a contraction char, the output index will be -1.
-
-    Examples
-    --------
-    >>> node_A = ad.einsum('bec,ca->abe',input_tensor,C)
-    >>> get_disjoint_set(node_A)
-    {'C-1-1': 0, 'input_tensor-0-0': 1, 'input_tensor-0-1': 2, 'C-1-0|input_tensor-0-2': -1}
     """
     from graph_ops.graph_transformer import generate_einsum_info
+
+    def sort_hash(dim_info):
+        return dim_info.name
 
     node_copy = copy.deepcopy(node)
     # this is used to normalize the output node name
@@ -91,23 +87,22 @@
     dset_ret = {}
 
     for connected_dims in dset:
-        if not any(temp_out_name in name for name in connected_dims):
+        if not any(temp_out_name == dim_info.node_name
+                   for dim_info in connected_dims):
             # contracted char
-            connect_dims_str = "|".join(sorted(list(connected_dims)))
-            dset_ret[connect_dims_str] = -1
+            dset_ret[tuple(sorted(connected_dims, key=sort_hash))] = -1
         else:
+            output_dim_info, = filter(
+                lambda dim_info: dim_info.node_name == temp_out_name,
+                connected_dims)
             # uncontracted char
-            for name in connected_dims:
-                if temp_out_name in name:
-                    connect_dims_str = "|".join(
-                        sorted(
-                            list(
-                                filter(lambda dim: dim != name,
-                                       connected_dims))))
-                    # get the output dim
-                    dset_ret[connect_dims_str] = int(
-                        name.replace(f'{temp_out_name}-', ''))
-                    break
+            connected_dims_ret = tuple(
+                sorted(list(
+                    filter(
+                        lambda dim_info: dim_info.node_name != temp_out_name,
+                        connected_dims)),
+                       key=sort_hash))
+            dset_ret[connected_dims_ret] = output_dim_info.dim_index
 
     # Note: the value list of dset_ret will have an order of 0, ..., len(node.shape), -1.
     # It is determined because of the routine in generate_einsum_info.
@@ -138,32 +133,20 @@
     dset_A = get_disjoint_set(A)
     dset_B = get_disjoint_set(B)
 
-    for (key_A, key_B) in zip(dset_A.keys(), dset_B.keys()):
-        connected_dims_str_A = key_A.split("|")
-        connected_dims_str_B = key_B.split("|")
-
-        connected_dims_A = []
-        for dim_A_str in connected_dims_str_A:
-            dim_A_info = dim_A_str.split("-")
-            inode, dim = A.inputs[int(dim_A_info[1])], int(dim_A_info[2])
-            connected_dims_A.append((inode, dim))
-
-        connected_dims_B = []
-        for dim_B_str in connected_dims_str_B:
-            dim_B_info = dim_B_str.split("-")
-            inode, dim = B.inputs[int(dim_B_info[1])], int(dim_B_info[2])
-            connected_dims_B.append((inode, dim))
-
-        for (inode, dim) in connected_dims_A:
+    for (connected_dims_A, connected_dims_B) in zip(dset_A.keys(),
+                                                    dset_B.keys()):
+
+        for dim_A_info in connected_dims_A:
+            inode, dim = dim_A_info.node, dim_A_info.dim_index
             symmetric_dims = [dim]
             for s in inode.symmetry:
                 if dim in s:
                     symmetric_dims = s
-            if any((inode, d) in connected_dims_B for d in symmetric_dims):
+            if any((inode == dim_B_info.node and d == dim_B_info.dim_index)
+                   for d in symmetric_dims for dim_B_info in connected_dims_B):
                 continue
-            else:
-                logger.info(f"Cannot collapse {A} and {B}")
-                return
+            logger.info(f"Cannot collapse {A} and {B}")
+            return
 
     A.einsum_subscripts = B.einsum_subscripts
     A.set_inputs(B.inputs)
@@ -202,56 +185,6 @@
     if len(A.shape) != len(B.shape):
         return None
 
-<<<<<<< HEAD
-=======
-    def get_disjoint_set(node):
-        """
-        The returned set element has the following [key]:[value] structure:
-        ["".join(connected_dims)]:[output index].
-
-        connected_dims: list of input node dims connected by one char.
-        Each element in the connected_dims is a string,
-            formatted as f'{nodename}-{node order in einsum}-{dim number}'.
-
-        When the list of dims is connected by a contraction char, the output index will be -1.
-
-        Example:
-        For the example above, the dset_ret for node_A will be:
-        {'C-1-1': 0, 'input_tensor-0-0': 1, 'input_tensor-0-1': 2, 'C-1-0input_tensor-0-2': -1}
-        """
-        def sort_hash(dim_info):
-            return dim_info.name
-
-        node_copy = copy.deepcopy(node)
-        # this is used to normalize the output node name
-        temp_out_name = "_temp_einsum"
-        node_copy.name = temp_out_name
-
-        uf, _, _ = generate_einsum_info(node_copy)
-        # each set contains the dimension names connected by one char
-        dset = uf.disjoint_set()
-        dset_ret = {}
-
-        for connected_dims in dset:
-            if not any(temp_out_name == dim_info.node_name
-                       for dim_info in connected_dims):
-                # contracted char
-                dset_ret[tuple(sorted(connected_dims, key=sort_hash))] = -1
-            else:
-                output_dim_info, = filter(
-                    lambda dim_info: dim_info.node_name == temp_out_name,
-                    connected_dims)
-                # uncontracted char
-                connected_dims_ret = tuple(
-                    sorted(list(
-                        filter(
-                            lambda dim_info: dim_info.node_name !=
-                            temp_out_name, connected_dims)),
-                           key=sort_hash))
-                dset_ret[connected_dims_ret] = output_dim_info.dim_index
-        return dset_ret
-
->>>>>>> a44054a9
     dset_A = get_disjoint_set(A)
     dset_B = get_disjoint_set(B)
     # change the keys to string format for later equality check
