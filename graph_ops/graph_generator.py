from utils import get_all_einsum_descendants, get_all_inputs, find_topo_sort, get_all_nodes

import autodiff as ad
import copy
import numpy as np
from opt_einsum import contract_path


def generate_optimal_tree(node, path=None):
    """Generates the descendants of the optimal path.
    
    Args:
        node: The einsum node we are interested about.
        path: If specified, will be used to generate tree.
    Returns:
        final_node: The newly generated node.
    """
    from graph_ops.graph_optimizer import fuse_einsums

    assert isinstance(node, ad.EinsumNode)
    leaves = get_all_inputs(node)
    for leaf in leaves:
        assert (not isinstance(leaf, ad.EinsumNode))

    if path is None:
        _, contract_list = contract_path(node.einsum_subscripts,
                                         *node.inputs,
                                         einsum_call=True)
    else:
        assert len(path) > 0
        _, contract_list = contract_path(node.einsum_subscripts,
                                         *node.inputs,
                                         optimize=path,
                                         einsum_call=True)

    original_inputs = [i for i in node.inputs]
    final_node = None
    for contract in contract_list:
        indices, _, subscript, _, _ = contract
        input_nodes = [original_inputs[i] for i in indices]
        new_node = ad.einsum(subscript, *input_nodes)
        original_inputs.append(new_node)
        for i_node in input_nodes:
            original_inputs.remove(i_node)
        final_node = new_node

    # opt_einsum sometimes generate the path where the last node
    # is just transposing the indices. If this happens, then just merge
    # this node with its input node.
    if len(final_node.inputs) == 1:
        in_node = final_node.inputs[0]
        final_node = fuse_einsums(final_node, in_node.inputs)
    return final_node


def generate_optimal_tree_numpy(node, path=None):
    """Generates the descendants of the optimal path.

    Args:
        node: The einsum node we are interested about.
        path: If specified, will be used to generate tree.
    Returns:
        final_node: The newly generated node.
    """
    assert isinstance(node, ad.EinsumNode)
    leaves = get_all_inputs(node)
    for leaf in leaves:
        assert (not isinstance(leaf, ad.EinsumNode))

    # Need to call with numpy array with same shape.
    # This is a numpy specific tweak because this function relies on numpy
    # implementation of parse_einsum_input.
    np_inputs = [np.zeros(i_node.shape) for i_node in node.inputs]

    if path is None:
        _, contract_list = np.einsum_path(node.einsum_subscripts,
                                          *np_inputs,
                                          einsum_call=True)
    else:
        assert len(path) > 0
        _, contract_list = np.einsum_path(node.einsum_subscripts,
                                          *np_inputs,
                                          optimize=path,
                                          einsum_call=True)

    original_inputs = [i for i in node.inputs]
    final_node = None
    for contract in contract_list:
        indices, _, subscript, _, _ = contract
        input_nodes = [original_inputs[i] for i in indices]
        new_node = ad.einsum(subscript, *input_nodes)
        original_inputs.append(new_node)
        for i_node in input_nodes:
            original_inputs.remove(i_node)
        final_node = new_node
    return final_node


def split_einsum(einsum_node, split_input_nodes):
    """
    Split the einsum node into two einsum nodes.

    Parameters
    ----------
    einsum_node : ad.EinsumNode
        Input einsum node
    split_input_nodes : list
        List of input nodes that are split out from the first einsum contraction

    Returns
    -------
    second_einsum : ad.EinsumNode
        A newly written einsum composed of an intermediate node composed of
        input nodes except split_input_nodes.

    Examples
    --------
    >>> einsum_node = ad.einsum("ab,bc,cd,de->ae", A,B,C,D)
    >>> split_input_nodes = [A, B]
    >>> split_einsum(einsum_node, split_input_nodes)
    ad.einsum("ab,bc,ce->ae", A,B,ad.einsum("cd,de->ce",C,D))
    """
    indices = [
        i for (i, node) in enumerate(einsum_node.inputs)
        if node in (set(einsum_node.inputs) - set(split_input_nodes))
    ]

    merge = tuple(range(len(einsum_node.inputs) - len(indices) + 1))
    return generate_optimal_tree(einsum_node, path=[indices, merge])


def get_common_ancestor(root, leaves, in_node):
    """
    Get in_node's common ancestor of a tree(defined by root and leaves).
    Here our tree may let a leaf in_node has multiple parents.

    Parameters
    ----------
    root: Tree root.
    leaves: A list of leaf nodes define the inputs of the subtree.
    in_node: one of the node in leaves such that multiple intermediate nodes can have it as children.

    Returns
    ----------
    ancestor: A ancestor that covers all the in_node(s) in the tree.
    """

    assert in_node in leaves

    num_in_nodes = len(list(filter(lambda n: n is in_node, leaves)))
    topo_order_list = find_topo_sort([root], leaves)

    for node in topo_order_list:
        # We want to get the smallest subtree whose inputs contain all the in_node(s).
        if isinstance(node, ad.EinsumNode):
            subtree_leaves = [
<<<<<<< HEAD
                n for n in get_tree([node], leaves) if n in leaves
=======
                n for n in get_all_nodes([node], leaves) if n in leaves
>>>>>>> b2c95abb
            ]
            num_in_nodes_subtree = len(
                list(filter(lambda n: n is in_node, subtree_leaves)))
            if num_in_nodes == num_in_nodes_subtree:
                return node


def generate_optimal_tree_w_constraint(einsum_node, contract_order):
    """Generates the optimal path with constraint.

    Args:
        einsum_node: The einsum node we are generating the path wrt.
        contract_order: A list containing the contraction order constraint.
                        Nodes in contract_order will be contracted based on the order
                        from list start to the end.
    Returns:
        out_node: The newly generated node.
    """
    assert set(contract_order).issubset(set(einsum_node.inputs))
    # TODO: currently doesn't support the case where every input is in the contract_order
    assert len(set(einsum_node.inputs)) - len(set(contract_order)) > 0

    out_node = einsum_node

    for i in range(len(contract_order)):

        uncontracted_nodes = contract_order[i + 1:]

        if uncontracted_nodes == []:
            splitted_einsum = out_node
        else:
            splitted_einsum, = [
                node
                for node in split_einsum(out_node, uncontracted_nodes).inputs
                if isinstance(node, ad.EinsumNode)
            ]

        splitted_einsum_opt_path = generate_optimal_tree(splitted_einsum)
        opt_contract_tree = get_common_ancestor(splitted_einsum_opt_path,
                                                splitted_einsum.inputs,
                                                contract_order[i])

        first_contract_inputs = [
<<<<<<< HEAD
            n for n in get_tree([opt_contract_tree])
=======
            n
            for n in get_all_nodes([opt_contract_tree], splitted_einsum.inputs)
>>>>>>> b2c95abb
            if n in splitted_einsum.inputs
        ]

        split_out_inputs = [
            node for node in out_node.inputs
            if node not in first_contract_inputs
        ]
        out_node = split_einsum(out_node, split_out_inputs)

    return out_node<|MERGE_RESOLUTION|>--- conflicted
+++ resolved
@@ -154,11 +154,7 @@
         # We want to get the smallest subtree whose inputs contain all the in_node(s).
         if isinstance(node, ad.EinsumNode):
             subtree_leaves = [
-<<<<<<< HEAD
-                n for n in get_tree([node], leaves) if n in leaves
-=======
                 n for n in get_all_nodes([node], leaves) if n in leaves
->>>>>>> b2c95abb
             ]
             num_in_nodes_subtree = len(
                 list(filter(lambda n: n is in_node, subtree_leaves)))
@@ -202,12 +198,8 @@
                                                 contract_order[i])
 
         first_contract_inputs = [
-<<<<<<< HEAD
-            n for n in get_tree([opt_contract_tree])
-=======
             n
             for n in get_all_nodes([opt_contract_tree], splitted_einsum.inputs)
->>>>>>> b2c95abb
             if n in splitted_einsum.inputs
         ]
 
