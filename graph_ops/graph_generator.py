from utils import get_all_einsum_descendants, get_all_inputs, find_topo_sort, get_all_nodes
import logging
import autodiff as ad
import copy
import numpy as np
from opt_einsum import contract_path

FORMAT = '[%(asctime)-15s %(filename)s:%(lineno)s] %(message)s'

logger = logging.getLogger('optimizer')
logging.basicConfig(format=FORMAT)
logger.setLevel(logging.DEBUG)


def generate_optimal_tree(node, path=None):
    """Generates the descendants of the optimal path.
    
    Args:
        node: The einsum node we are interested about.
        path: If specified, will be used to generate tree.
    Returns:
        final_node: The newly generated node.
    """
    from graph_ops.graph_optimizer import fuse_einsums

    assert isinstance(node, ad.EinsumNode)
    leaves = get_all_inputs(node)
    for leaf in leaves:
        assert (not isinstance(leaf, ad.EinsumNode))

    if path is None:
        _, contract_list = contract_path(node.einsum_subscripts,
                                         *node.inputs,
                                         einsum_call=True)
    else:
        assert len(path) > 0
        _, contract_list = contract_path(node.einsum_subscripts,
                                         *node.inputs,
                                         optimize=path,
                                         einsum_call=True)

    original_inputs = [i for i in node.inputs]
    final_node = None
    for contract in contract_list:
        indices, _, subscript, _, _ = contract
        input_nodes = [original_inputs[i] for i in indices]
        new_node = ad.einsum(subscript, *input_nodes)
        original_inputs.append(new_node)
        for i_node in input_nodes:
            original_inputs.remove(i_node)
        final_node = new_node

    # opt_einsum sometimes generate the path where the last node
    # is just transposing the indices. If this happens, then just merge
    # this node with its input node.
    if len(final_node.inputs) == 1:
        in_node = final_node.inputs[0]
        final_node = fuse_einsums(final_node, in_node.inputs)
    return final_node


def generate_optimal_tree_numpy(node, path=None):
    """Generates the descendants of the optimal path.

    Args:
        node: The einsum node we are interested about.
        path: If specified, will be used to generate tree.
    Returns:
        final_node: The newly generated node.
    """
    assert isinstance(node, ad.EinsumNode)
    leaves = get_all_inputs(node)
    for leaf in leaves:
        assert (not isinstance(leaf, ad.EinsumNode))

    # Need to call with numpy array with same shape.
    # This is a numpy specific tweak because this function relies on numpy
    # implementation of parse_einsum_input.
    np_inputs = [np.zeros(i_node.shape) for i_node in node.inputs]

    if path is None:
        _, contract_list = np.einsum_path(node.einsum_subscripts,
                                          *np_inputs,
                                          einsum_call=True)
    else:
        assert len(path) > 0
        _, contract_list = np.einsum_path(node.einsum_subscripts,
                                          *np_inputs,
                                          optimize=path,
                                          einsum_call=True)

    original_inputs = [i for i in node.inputs]
    final_node = None
    for contract in contract_list:
        indices, _, subscript, _, _ = contract
        input_nodes = [original_inputs[i] for i in indices]
        new_node = ad.einsum(subscript, *input_nodes)
        original_inputs.append(new_node)
        for i_node in input_nodes:
            original_inputs.remove(i_node)
        final_node = new_node
    return final_node


def split_einsum(einsum_node, split_input_nodes):
    """
    Split the einsum node into two einsum nodes.

    Parameters
    ----------
    einsum_node : ad.EinsumNode
        Input einsum node
    split_input_nodes : list
        List of input nodes that are split out from the first einsum contraction

    Returns
    -------
    second_einsum : ad.EinsumNode
        A newly written einsum composed of an intermediate node composed of
        input nodes except split_input_nodes.

    Examples
    --------
    >>> einsum_node = ad.einsum("ab,bc,cd,de->ae", A,B,C,D)
    >>> split_input_nodes = [A, B]
    >>> split_einsum(einsum_node, split_input_nodes)
    ad.einsum("ab,bc,ce->ae", A,B,ad.einsum("cd,de->ce",C,D))
    """
    indices = [
        i for (i, node) in enumerate(einsum_node.inputs)
        if node in (set(einsum_node.inputs) - set(split_input_nodes))
    ]

    merge = tuple(range(len(einsum_node.inputs) - len(indices) + 1))
<<<<<<< HEAD
    return generate_optimal_tree(einsum_node, path=[indices, merge])
=======
    outnode = generate_optimal_tree(einsum_node,
                                    path=['einsum_path', indices, merge])

    if set(outnode.inputs) == set(einsum_node.inputs):
        logger.info(f"Einsum node not splitted")
    return outnode
>>>>>>> f0d1c6ce


def get_common_ancestor(root, leaves, in_node):
    """
    Get in_node's common ancestor of a tree(defined by root and leaves).
    Here our tree may let a leaf in_node has multiple parents.

    Parameters
    ----------
    root: Tree root.
    leaves: A list of leaf nodes define the inputs of the subtree.
    in_node: one of the node in leaves such that multiple intermediate nodes can have it as children.

    Returns
    ----------
    ancestor: A ancestor that covers all the in_node(s) in the tree.
    """

    assert in_node in leaves

    num_in_nodes = len(list(filter(lambda n: n is in_node, leaves)))
    topo_order_list = find_topo_sort([root], leaves)

    for node in topo_order_list:
        # We want to get the smallest subtree whose inputs contain all the in_node(s).
        if isinstance(node, ad.EinsumNode):
            subtree_leaves = [
                n for n in get_all_nodes([node], leaves) if n in leaves
            ]
            num_in_nodes_subtree = len(
                list(filter(lambda n: n is in_node, subtree_leaves)))
            if num_in_nodes == num_in_nodes_subtree:
                return node


def generate_optimal_tree_w_constraint(einsum_node, contract_order):
    """Generates the optimal path with constraint.

    Args:
        einsum_node: The einsum node we are generating the path wrt.
        contract_order: A list containing the contraction order constraint.
                        Nodes in contract_order will be contracted based on the order
                        from list start to the end.
    Returns:
        out_node: The newly generated node.
    """
    assert set(contract_order).issubset(set(einsum_node.inputs))
    # TODO: currently doesn't support the case where every input is in the contract_order
    assert len(set(einsum_node.inputs)) - len(set(contract_order)) > 0

    out_node = einsum_node

    for i in range(len(contract_order)):

        uncontracted_nodes = contract_order[i + 1:]

        if uncontracted_nodes == []:
            splitted_einsum = out_node
        else:
            splitted_einsum, = [
                node
                for node in split_einsum(out_node, uncontracted_nodes).inputs
                if isinstance(node, ad.EinsumNode)
            ]

        splitted_einsum_opt_path = generate_optimal_tree(splitted_einsum)
        opt_contract_tree = get_common_ancestor(splitted_einsum_opt_path,
                                                splitted_einsum.inputs,
                                                contract_order[i])

        first_contract_inputs = [
            n
            for n in get_all_nodes([opt_contract_tree], splitted_einsum.inputs)
            if n in splitted_einsum.inputs
        ]

        split_out_inputs = [
            node for node in out_node.inputs
            if node not in first_contract_inputs
        ]
        out_node = split_einsum(out_node, split_out_inputs)

    return out_node<|MERGE_RESOLUTION|>--- conflicted
+++ resolved
@@ -132,16 +132,11 @@
     ]
 
     merge = tuple(range(len(einsum_node.inputs) - len(indices) + 1))
-<<<<<<< HEAD
-    return generate_optimal_tree(einsum_node, path=[indices, merge])
-=======
-    outnode = generate_optimal_tree(einsum_node,
-                                    path=['einsum_path', indices, merge])
+    outnode = generate_optimal_tree(einsum_node, path=[indices, merge])
 
     if set(outnode.inputs) == set(einsum_node.inputs):
         logger.info(f"Einsum node not splitted")
     return outnode
->>>>>>> f0d1c6ce
 
 
 def get_common_ancestor(root, leaves, in_node):
