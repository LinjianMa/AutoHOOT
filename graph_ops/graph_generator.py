--- conflicted
+++ resolved
@@ -140,13 +140,7 @@
     for node in topo_order_list:
         # We want to get the smallest subtree whose inputs contain all the in_node(s).
         if isinstance(node, ad.EinsumNode):
-<<<<<<< HEAD
-            subtree_leaves = [
-                n for n in get_all_inputs(node, leaves) if n in leaves
-            ]
-=======
             subtree_leaves = [n for n in get_tree(node) if n in leaves]
->>>>>>> abc7e274
             num_in_nodes_subtree = len(
                 list(filter(lambda n: n is in_node, subtree_leaves)))
             if num_in_nodes == num_in_nodes_subtree:
@@ -154,10 +148,6 @@
 
 
 def generate_optimal_tree_w_constraint(einsum_node, contract_order):
-<<<<<<< HEAD
-
-    assert set(contract_order).issubset(set(einsum_node.inputs))
-=======
     """Generates the optimal path with constraint.
 
     Args:
@@ -173,42 +163,12 @@
     assert len(set(einsum_node.inputs)) - len(set(contract_order)) > 0
 
     out_node = einsum_node
->>>>>>> abc7e274
 
     for i in range(len(contract_order)):
 
         uncontracted_nodes = contract_order[i + 1:]
 
         if uncontracted_nodes == []:
-<<<<<<< HEAD
-            splitted_einsum = einsum_node
-        else:
-            splitted_einsum, = [
-                node for node in split_einsum(einsum_node,
-                                              uncontracted_nodes).inputs
-                if isinstance(node, ad.EinsumNode)
-            ]
-
-        opt_contract_tree = get_common_ancestor(
-            generate_optimal_tree(splitted_einsum), splitted_einsum.inputs,
-            contract_order[i])
-        opt_contract_tree_leaves = get_all_inputs(opt_contract_tree)
-
-        # Get part of the inputs of splitted_einsum,
-        # whose common_ancestor is opt_contract_tree (along the optimal contraction path)
-        first_contract_inputs = [
-            node for node in splitted_einsum.inputs
-            if set(get_all_inputs(node)).issubset(opt_contract_tree_leaves)
-        ]
-
-        split_out_inputs = [
-            node for node in einsum_node.inputs
-            if node not in first_contract_inputs
-        ]
-        einsum_node = split_einsum(einsum_node, split_out_inputs)
-
-    return einsum_node
-=======
             splitted_einsum = out_node
         else:
             splitted_einsum, = [
@@ -233,5 +193,4 @@
         ]
         out_node = split_einsum(out_node, split_out_inputs)
 
-    return out_node
->>>>>>> abc7e274
+    return out_node