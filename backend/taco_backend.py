# Copyright 2020 Google LLC
#
# Licensed under the Apache License, Version 2.0 (the "License");
# you may not use this file except in compliance with the License.
# You may obtain a copy of the License at
#
#      http://www.apache.org/licenses/LICENSE-2.0
#
# Unless required by applicable law or agreed to in writing, software
# distributed under the License is distributed on an "AS IS" BASIS,
# WITHOUT WARRANTIES OR CONDITIONS OF ANY KIND, either express or implied.
# See the License for the specific language governing permissions and
# limitations under the License.

import numpy as np
import pytaco as pt
import scipy.linalg as sla
import sparse
from .core import Backend
from utils import DenseTensor, SparseTensor

# Hack for @ operator for simplicity. No dimension checks.
setattr(pt.tensor, '__matmul__', lambda x, y: TacoBackend.dot(x, y))


def _scalarfunc(t):
    if len(t.shape) == 0:
        # TODO(yejiayu): Extend this to support any type casts.
        return float(t[0])
    else:
        raise TypeError("Only rank 0 can be converted to scalars.")


setattr(pt.tensor, '__float__', _scalarfunc)

###############################################################################
# Impl to get around pytaco slicing.
###############################################################################
__pt_impl_get_item = getattr(pt.tensor, '__getitem__')


def _getitem(self, index):
    if index is None or isinstance(index, int) or len(index) == 0:
        return __pt_impl_get_item(self, index)

    # Fallback to numpy slicing if an input has slice().
    for i in index:
        if isinstance(i, slice):
            return pt.from_array(self.to_array()[index])
    return __pt_impl_get_item(self, index)


setattr(pt.tensor, '__getitem__', lambda self, index: _getitem(self, index))
###############################################################################

setattr(pt.tensor, '__deepcopy__', lambda t, _: pt.as_tensor(t, copy=True))


class TacoBackend(Backend):
    backend_name = 'taco'
    support_sparse_format = True
    pt_format_dict = {"dense": pt.dense, "compressed": pt.compressed}

    @staticmethod
    def context(tensor):
        return {'dtype': tensor.dtype}

    @staticmethod
    def tensor(data, dtype=None, format="dense"):
        """
        Parameters
        ----------
        data: the input multidimentional array.
        dtype: datatype
        format: a string denoting the tensor datatype.
            if "dense", then return a dense tensor.
            if "coo", then return a sparse tensor in the COO format.
        """
        if format == "dense":
            return pt.from_array(np.array(data))
        elif format == "coo":
            sp_tensor = sparse.COO.from_numpy(np.array(data, dtype=dtype))
            pt_tensor = pt.tensor(sp_tensor.shape, pt.compressed)
            for i in range(len(sp_tensor.data)):
                pt_tensor.insert(sp_tensor.coords[:, i], sp_tensor.data[i])
            return pt_tensor
        else:
            raise NotImplementedError

    @staticmethod
    def is_tensor(tensor):
        typelist = (np.ndarray, sparse._coo.core.COO, pt.tensor)
        return isinstance(tensor, typelist)

    @staticmethod
    def random(shape, format='dense', density=1.):
        if format == "dense":
            return pt.from_array(np.random.random(shape))
        elif format == "coo":
            sp_tensor = sparse.random(shape, density=density, format='coo')
            pt_tensor = pt.tensor(shape, pt.compressed)
            for i in range(len(sp_tensor.data)):
                pt_tensor.insert(sp_tensor.coords[:, i], sp_tensor.data[i])
            return pt_tensor
        else:
            raise NotImplementedError

    @staticmethod
    def to_numpy(tensor):
<<<<<<< HEAD
        if isinstance(tensor, pt.pytensor.taco_tensor.tensor):
            return pt.to_array(tensor)
        else:
            return np.copy(tensor)
=======
        return tensor.to_array()
>>>>>>> 1890ae3b

    @staticmethod
    def get_format(tensor):
        if not isinstance(tensor, pt.pytensor.taco_tensor.tensor):
            return DenseTensor()
        mode_formats = [mode.name for mode in tensor.format.mode_formats]
        if all(name == "dense" for name in mode_formats):
            return DenseTensor()
        return SparseTensor(mode_formats=mode_formats,
                            mode_order=tensor.format.mode_ordering)

    @staticmethod
    def shape(tensor):
        return tensor.shape

    @staticmethod
    def ndim(tensor):
        return tensor.ndim

    @staticmethod
    def clip(tensor, a_min=None, a_max=None, inplace=False):
        return np.clip(tensor, a_min, a_max)

    @staticmethod
    def einsum(subscripts, *operands, optimize=True, out_format=DenseTensor()):
        if isinstance(out_format, DenseTensor):
            return pt.einsum(subscripts, *operands)
        pt_mode_formats = [
            TacoBackend.pt_format_dict[fmt] for fmt in out_format.mode_formats
        ]
        pt_format = pt.format(pt_mode_formats, out_format.mode_order)
        return pt.einsum(subscripts, *operands, out_format=pt_format)

    @staticmethod
    def ones(shape, dtype=None):
        return pt.from_array(np.ones(shape, dtype))

    @staticmethod
    def ones_like(tensor):
        return TacoBackend.ones(tensor.shape)

    @staticmethod
    def power(A, B):
        return pt.tensor_pow(A, B, out_format=pt.dense)

    @staticmethod
    def transpose(tensor, axes=None):
        if axes == None:
            assert len(tensor.shape) == 2
            return pt.einsum('ij->ji', tensor)
        return tensor.transpose(axes)

    @staticmethod
    def dot(A, B):
        # This is just matrix multiplication in test code.
        # Taco dot has SEGV issues, avoid.
        return pt.einsum('ij,jk->ik', A, B)

    @staticmethod
    def solve_tri(A, B, lower=True, from_left=True, transp_L=False):
        if not isinstance(A, np.ndarray):
            A = A.todense()
        if not isinstance(B, np.ndarray):
            B = B.todense()

        if not from_left:
            return sla.solve_triangular(A.T,
                                        B.T,
                                        trans=transp_L,
                                        lower=not lower).T
        else:
            return sla.solve_triangular(A, B, trans=transp_L, lower=lower)

    @staticmethod
    def array_equal(A, B):
        return pt.tensor_sum(A != B) == 0

    @staticmethod
    def identity(n):
        return pt.from_array(np.identity(n))

    @staticmethod
    def svd(matrix):
        u, s, vh = np.linalg.svd(matrix.to_array())
        return pt.from_array(u), pt.from_array(s), pt.from_array(vh)

    @staticmethod
    def seed(seed):
        np.random.seed(seed)

    @staticmethod
    def tensorinv(a, ind=2):
        return pt.from_array(np.linalg.tensorinv(a.to_array(), ind))

    @staticmethod
    def inv(a):
        return pt.from_array(np.linalg.inv(a.to_array()))

    @staticmethod
    def abs(tensor):
        return pt.tensor_abs(tensor, out_format=pt.dense)

    @staticmethod
    def norm(tensor, order=2, axis=None):
        # handle difference in default axis notation
        if axis == ():
            axis = None

        if order == 'inf':
            return pt.tensor_max(pt.tensor_abs(tensor, out_format=pt.dense),
                                 axis=axis)
        elif order == 1:
            return pt.tensor_sum(pt.tensor_abs(tensor, out_format=pt.dense),
                                 axis=axis)
        elif order == 2:
            return pt.tensor_sqrt(pt.tensor_sum(tensor**2, axis=axis),
                                  out_format=pt.dense)
        else:
            return pt.tensor_sum(pt.tesnor_abs(tensor)**order,
                                 axis=axis)**(1 / order)


for name in ['tensordot']:
    TacoBackend.register_method(name, getattr(pt, name))
for name in ['sum']:
    TacoBackend.register_method(name, getattr(pt, 'tensor_' + name))<|MERGE_RESOLUTION|>--- conflicted
+++ resolved
@@ -107,14 +107,7 @@
 
     @staticmethod
     def to_numpy(tensor):
-<<<<<<< HEAD
-        if isinstance(tensor, pt.pytensor.taco_tensor.tensor):
-            return pt.to_array(tensor)
-        else:
-            return np.copy(tensor)
-=======
         return tensor.to_array()
->>>>>>> 1890ae3b
 
     @staticmethod
     def get_format(tensor):
