--- conflicted
+++ resolved
@@ -601,9 +601,7 @@
 
 
 def gradients(output_node, node_list):
-<<<<<<< HEAD
     return vjps(output_node, node_list, oneslike(output_node))
-
 
 def hvp(output_node, node_list, vector_list):
     """
@@ -621,7 +619,3 @@
     g_v_inner_product = inner_product(vector_list, gradient_list)
 
     return gradients(g_v_inner_product, node_list)
-
-=======
-    return vjps(output_node, node_list, oneslike(output_node))
->>>>>>> 59bd0d93
